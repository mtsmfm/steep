--- conflicted
+++ resolved
@@ -56,7 +56,6 @@
     end
   end
 
-<<<<<<< HEAD
   def test_active_parameter
     with_checker(<<~RBS) do
         class TestClass
@@ -149,7 +148,10 @@
 
         items, index = provider.run(line: 10, column: 57)
         assert_equal 5, items.first.active_parameter
-=======
+      end
+    end
+  end
+
   def test_send__with_block
     with_checker(<<~RBS) do
       RBS
@@ -163,7 +165,6 @@
 
         assert_equal 0, index
         assert_equal ["() { (::Integer) -> untyped } -> ::Array[::Integer]"], items.map(&:method_type).map(&:to_s)
->>>>>>> 469819d7
       end
     end
   end
